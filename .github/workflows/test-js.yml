# This workflow will do a clean install of node dependencies, build the source code and run tests across different versions of node
# For more information see: https://help.github.com/actions/language-and-framework-guides/using-nodejs-with-github-actions

name: Test Javascript

on:
  push:
    branches: [main]
  pull_request:
    branches: [main]

jobs:
  build:
    runs-on: ubuntu-latest
    strategy:
      matrix:
        node-version: [20.9.0]
    defaults:
      run:
        working-directory: javascript
    steps:
      - uses: actions/checkout@v3.3.0
      - name: Use Node.js ${{ matrix.node-version }}
        uses: actions/setup-node@v4
        with:
          node-version: ${{ matrix.node-version }}
      - name: Cache dependencies
        uses: actions/cache@v4.2.3
        with:
          path: ~/.npm
          key: ${{ runner.os }}-node-${{ hashFiles('**/package-lock.json') }}
          restore-keys: |
            ${{ runner.os }}-node-
      - run: npm ci
      - name: Check format
        id: format
        continue-on-error: true
        run: npm run check-format
      - name: Format warning
        if: steps.format.outcome == 'failure'
        run: |
          echo "::warning::Code formatting issues detected. Please run 'npm run format' to fix them."
      - name: Set up Python 3.11
        uses: actions/setup-python@v4.5.0
        with:
          python-version: "3.11"
<<<<<<< HEAD
      - run: pip install "redis==5.2.0" "hypha>=0.20.95" "aioboto3==13.1.1"
=======
      - run: pip install "redis==5.2.0" "hypha>=0.21.6" "aioboto3==13.1.1"
>>>>>>> 6c7c4a29
      - run: npm run test
      - run: npm run build
      - name: Save build output
        uses: actions/upload-artifact@v4.4.3
        with:
          name: built-output
          path: ./javascript/dist
    env:
      NODE_OPTIONS: "--max-old-space-size=4096"<|MERGE_RESOLUTION|>--- conflicted
+++ resolved
@@ -44,11 +44,7 @@
         uses: actions/setup-python@v4.5.0
         with:
           python-version: "3.11"
-<<<<<<< HEAD
-      - run: pip install "redis==5.2.0" "hypha>=0.20.95" "aioboto3==13.1.1"
-=======
       - run: pip install "redis==5.2.0" "hypha>=0.21.6" "aioboto3==13.1.1"
->>>>>>> 6c7c4a29
       - run: npm run test
       - run: npm run build
       - name: Save build output
