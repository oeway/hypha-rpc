--- conflicted
+++ resolved
@@ -82,18 +82,12 @@
       API_VERSION: string;
       VERSION: string;
       schemaFunction: (func: Function, annotation: FunctionAnnotation ) => Function;
-<<<<<<< HEAD
-=======
       loadRequirements: (config: any) => Promise<any>;
->>>>>>> 0694704e
       login: (config: LoginConfig) => Promise<any>;
       connectToServer: (config: ServerConfig) => Promise<any>;
       registerRTCService: (server: any, service_id: string, config?: any) => Promise<any>;
       getRTCService: (server: any, service_id: string, config?: any) => Promise<any>;
-<<<<<<< HEAD
-=======
       setupLocalClient: (enable_execution: boolean, on_ready?: Function) => Promise<any>;
->>>>>>> 0694704e
     };
   };
 
