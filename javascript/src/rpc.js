--- conflicted
+++ resolved
@@ -1585,7 +1585,6 @@
         this._method_annotations.has(method) &&
         this._method_annotations.get(method).require_context
       ) {
-<<<<<<< HEAD
         // Create context from data.ctx if available, otherwise from default_context + message fields
         let context = data.ctx;
         if (!context) {
@@ -1622,20 +1621,6 @@
             }
           }
           args.push(context);
-=======
-        // Always use kwargs approach for consistency
-        kwargs.context = data.ctx;
-        kwargs._rkwargs = true;
-
-        // CRITICAL FIX: Ensure kwargs goes to the correct position
-        // For a function like multiply_context(a, b, kwargs), we need to ensure
-        // that kwargs is always the last parameter, even if fewer args are provided
-        const expectedParamCount = method.length;
-
-        // Pad args array to the expected parameter count (minus 1 for kwargs)
-        while (args.length < expectedParamCount - 1) {
-          args.push(undefined);
->>>>>>> e77ab329
         }
 
         args.push(kwargs);
