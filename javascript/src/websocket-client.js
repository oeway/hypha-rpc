import { RPC, API_VERSION } from "./rpc.js";
import { assert, randId, waitFor } from "./utils";
import { schemaFunction } from "./utils/schema.js";
import { getRTCService, registerRTCService } from "./webrtc-client.js";

export { RPC, API_VERSION, schemaFunction };
<<<<<<< HEAD
=======
export { loadRequirements };
>>>>>>> 0694704e
export { getRTCService, registerRTCService };

const MAX_RETRY = 1000000;

class WebsocketRPCConnection {
  constructor(
    server_url,
    client_id,
    workspace,
    token,
    reconnection_token = null,
    timeout = 60,
    WebSocketClass = null,
  ) {
    assert(server_url && client_id, "server_url and client_id are required");
    this._server_url = server_url;
    this._client_id = client_id;
    this._workspace = workspace;
    this._token = token;
    this._reconnection_token = reconnection_token;
    this._websocket = null;
    this._handle_message = null;
    this._handle_connected = null; // Connection open event handler
    this._handle_disconnected = null; // Disconnection event handler
    this._timeout = timeout;
    this._WebSocketClass = WebSocketClass || WebSocket; // Allow overriding the WebSocket class
    this._closed = false;
    this._legacy_auth = null;
    this.connection_info = null;
    this._enable_reconnect = false;
    this.manager_id = null;
  }

  on_message(handler) {
    assert(handler, "handler is required");
    this._handle_message = handler;
  }

  on_connected(handler) {
    this._handle_connected = handler;
  }

  on_disconnected(handler) {
    this._handle_disconnected = handler;
  }

  async _attempt_connection(server_url, attempt_fallback = true) {
    return new Promise((resolve, reject) => {
      this._legacy_auth = false;
      const websocket = new this._WebSocketClass(server_url);
      websocket.binaryType = "arraybuffer";

      websocket.onopen = () => {
        console.info("WebSocket connection established");
        resolve(websocket);
      };

      websocket.onerror = (event) => {
        console.error("WebSocket connection error:", event);
        reject(new Error(`ConnectionAbortedError: ${event}`));
      };

      websocket.onclose = (event) => {
        if (event.code === 1003 && attempt_fallback) {
          console.info(
            "Received 1003 error, attempting connection with query parameters.",
          );
          this._legacy_auth = true;
          this._attempt_connection_with_query_params(server_url)
            .then(resolve)
            .catch(reject);
        } else if (this._handle_disconnected) {
          this._handle_disconnected(event.reason);
        }
      };
    });
  }

  async _attempt_connection_with_query_params(server_url) {
    // Initialize an array to hold parts of the query string
    const queryParamsParts = [];

    // Conditionally add each parameter if it has a non-empty value
    if (this._client_id)
      queryParamsParts.push(`client_id=${encodeURIComponent(this._client_id)}`);
    if (this._workspace)
      queryParamsParts.push(`workspace=${encodeURIComponent(this._workspace)}`);
    if (this._token)
      queryParamsParts.push(`token=${encodeURIComponent(this._token)}`);
    if (this._reconnection_token)
      queryParamsParts.push(
        `reconnection_token=${encodeURIComponent(this._reconnection_token)}`,
      );

    // Join the parts with '&' to form the final query string, prepend '?' if there are any parameters
    const queryString =
      queryParamsParts.length > 0 ? `?${queryParamsParts.join("&")}` : "";

    // Construct the full URL by appending the query string if it exists
    const full_url = server_url + queryString;

    return await this._attempt_connection(full_url, false);
  }

  _establish_connection() {
    return new Promise((resolve, reject) => {
      this._websocket.onmessage = (event) => {
        const data = event.data;
        const first_message = JSON.parse(data);
        if (first_message.type == "connection_info") {
          this.connection_info = first_message;
          if (this._workspace) {
            assert(
              this.connection_info.workspace === this._workspace,
              `Connected to the wrong workspace: ${this.connection_info.workspace}, expected: ${this._workspace}`,
            );
          }
          if (this.connection_info.reconnection_token) {
            this._reconnection_token = this.connection_info.reconnection_token;
          }
          this.manager_id = this.connection_info.manager_id || null;
          console.log(
            `Successfully connected to the server, workspace: ${this.connection_info.workspace}, manager_id: ${this.manager_id}`,
          );
          if (this.connection_info.announcement) {
            console.log(`${this.connection_info.announcement}`);
          }
          resolve(this.connection_info);
        } else if (first_message.type == "error") {
          const error = "ConnectionAbortedError: " + first_message.message;
          console.error("Failed to connect, " + error);
          reject(new Error(error));
          return;
        } else {
          console.error(
            "ConnectionAbortedError: Unexpected message received from the server:",
            data,
          );
          reject(
            new Error(
              "ConnectionAbortedError: Unexpected message received from the server",
            ),
          );
          return;
        }
      };
    });
  }

  async open() {
    console.log(
      "Creating a new websocket connection to",
      this._server_url.split("?")[0],
    );
    try {
      this._websocket = await this._attempt_connection(this._server_url);
      if (this._legacy_auth) {
        throw new Error(
          "NotImplementedError: Legacy authentication is not supported",
        );
      }
      // Send authentication info as the first message if connected without query params
      const authInfo = JSON.stringify({
        client_id: this._client_id,
        workspace: this._workspace,
        token: this._token,
        reconnection_token: this._reconnection_token,
      });
      this._websocket.send(authInfo);
      // Wait for the first message from the server
      await waitFor(
        this._establish_connection(),
        this._timeout,
        "Failed to receive the first message from the server",
      );
      // Listen to messages from the server
      this._enable_reconnect = true;
      this._closed = false;
      this._websocket.onmessage = (event) => {
        this._handle_message(event.data);
      };

      this._websocket.onclose = this._handle_close.bind(this);

      if (this._handle_connected) {
        this._handle_connected(this.connection_info);
      }
      return this.connection_info;
    } catch (error) {
      console.error(
        "Failed to connect to",
        this._server_url.split("?")[0],
        error,
      );
      throw error;
    }
  }

  _handle_close(event) {
    if (
      !this._closed &&
      this._websocket &&
      this._websocket.readyState === WebSocket.CLOSED
    ) {
      if ([1000, 1001].includes(event.code)) {
        console.info(
          `Websocket connection closed (code: ${event.code}): ${event.reason}`,
        );
        if (this._handle_disconnected) {
          this._handle_disconnected(event.reason);
        }
        this._closed = true;
      } else if (this._enable_reconnect) {
        console.warn(
          "Websocket connection closed unexpectedly (code: %s): %s",
          event.code,
          event.reason,
        );
        let retry = 0;
        const reconnect = async () => {
          try {
            console.warn(
              `Reconnecting to ${this._server_url.split("?")[0]} (attempt #${retry})`,
            );
            await this.open();
            console.warn(
              `Successfully reconnected to server ${this._server_url}`,
            );
          } catch (e) {
            if (`${e}`.includes("ConnectionAbortedError:")) {
              console.warn("Failed to reconnect, connection aborted:", e);
              return;
            } else if (`${e}`.includes("NotImplementedError:")) {
              console.error(
                `${e}\nIt appears that you are trying to connect to a hypha server that is older than 0.20.0, please upgrade the hypha server or use the websocket client in imjoy-rpc(https://www.npmjs.com/package/imjoy-rpc) instead`,
              );
              return;
            }
            await new Promise((resolve) => setTimeout(resolve, 1000));
            if (
              this._websocket &&
              this._websocket.readyState === WebSocket.CONNECTED
            ) {
              return;
            }
            retry += 1;
            if (retry < MAX_RETRY) {
              await reconnect();
            } else {
              console.error("Failed to reconnect after", MAX_RETRY, "attempts");
            }
          }
        };
        reconnect();
      }
    } else {
      if (this._handle_disconnected) {
        this._handle_disconnected(event.reason);
      }
    }
  }

  async emit_message(data) {
    if (this._closed) {
      throw new Error("Connection is closed");
    }
    if (!this._websocket || this._websocket.readyState !== WebSocket.OPEN) {
      await this.open();
    }
    try {
      this._websocket.send(data);
    } catch (exp) {
      console.error(`Failed to send data, error: ${exp}`);
      throw exp;
    }
  }

  disconnect(reason) {
    this._closed = true;
    if (this._websocket && this._websocket.readyState === WebSocket.OPEN) {
      this._websocket.close(1000, reason);
    }
    console.info(`WebSocket connection disconnected (${reason})`);
  }
}

function normalizeServerUrl(server_url) {
  if (!server_url) throw new Error("server_url is required");
  if (server_url.startsWith("http://")) {
    server_url =
      server_url.replace("http://", "ws://").replace(/\/$/, "") + "/ws";
  } else if (server_url.startsWith("https://")) {
    server_url =
      server_url.replace("https://", "wss://").replace(/\/$/, "") + "/ws";
  }
  return server_url;
}

export async function login(config) {
  const service_id = config.login_service_id || "public/*:hypha-login";
  const timeout = config.login_timeout || 60;
  const callback = config.login_callback;
  const profile = config.profile;

  const server = await connectToServer({
    name: "initial login client",
    server_url: config.server_url,
  });
  try {
    const svc = await server.getService(service_id);
    assert(svc, `Failed to get the login service: ${service_id}`);
    const context = await svc.start();
    if (callback) {
      await callback(context);
    } else {
      console.log(`Please open your browser and login at ${context.login_url}`);
    }
    return await svc.check(context.key, timeout, profile);
  } catch (error) {
    throw error;
  } finally {
    await server.disconnect();
  }
}

async function webrtcGetService(
  wm,
  rtc_service_id,
  query,
  webrtc,
  webrtc_config,
) {
  assert(
    [undefined, true, false, "auto"].includes(webrtc),
    "webrtc must be true, false or 'auto'",
  );
  // pass other arguments to get_service
  const otherArgs = Array.prototype.slice.call(arguments, 3);
  const svc = await wm.getService(query, ...otherArgs);
  if (webrtc === true || webrtc === "auto") {
    if (svc.id.includes(":") && svc.id.includes("/")) {
      try {
        // Assuming that the client registered a webrtc service with the client_id + "-rtc"
        const peer = await getRTCService(wm, rtc_service_id, webrtc_config);
        const rtcSvc = await peer.get_service(svc.id.split(":")[1]);
        rtcSvc._webrtc = true;
        rtcSvc._peer = peer;
        rtcSvc._service = svc;
        return rtcSvc;
      } catch (e) {
        console.warn(
          "Failed to get webrtc service, using websocket connection",
          e,
        );
      }
    }
    if (webrtc === true) {
      throw new Error("Failed to get the service via webrtc");
    }
  }
  return svc;
}

export async function connectToServer(config) {
  if (config.server) {
    config.server_url = config.server_url || config.server.url;
    config.WebSocketClass =
      config.WebSocketClass || config.server.WebSocketClass;
  }
  let clientId = config.client_id;
  if (!clientId) {
    clientId = randId();
    config.client_id = clientId;
  }

  let server_url = normalizeServerUrl(config.server_url);

  let connection = new WebsocketRPCConnection(
    server_url,
    clientId,
    config.workspace,
    config.token,
    config.reconnection_token,
    config.method_timeout || 60,
    config.WebSocketClass,
  );
  const connection_info = await connection.open();
  assert(
    connection_info,
    "Failed to connect to the server, no connection info obtained. This issue is most likely due to an outdated Hypha server version. Please use `imjoy-rpc` for compatibility, or upgrade the Hypha server to the latest version.",
  );
  if (config.workspace && connection_info.workspace !== config.workspace) {
    throw new Error(
      `Connected to the wrong workspace: ${connection_info.workspace}, expected: ${config.workspace}`,
    );
  }
  const workspace = connection_info.workspace;
  const rpc = new RPC(connection, {
    client_id: clientId,
    workspace,
    default_context: { connection_type: "websocket" },
    name: config.name,
    method_timeout: config.method_timeout,
    app_id: config.app_id,
  });
  const wm = await rpc.get_manager_service(config.method_timeout, "camel");
  wm.rpc = rpc;

  async function _export(api) {
    api.id = "default";
    api.name = api.name || config.name || api.id;
    api.description = api.description || config.description;
    await rpc.register_service(api, true);
  }

  async function getApp(clientId) {
    clientId = clientId || "*";
    assert(!clientId.includes(":"), "clientId should not contain ':'");
    let workspace;
    if (clientId.includes("/")) {
      [workspace, clientId] = clientId.split("/");
    } else {
      workspace = connection_info.workspace;
    }
    const query = {
      workspace: workspace,
      client_id: clientId,
      service_id: "default",
    };
    return await wm.getService(query);
  }

  async function listApps(ws) {
    ws = ws || workspace;
    assert(!ws.includes(":"), "workspace should not contain ':'");
    assert(!ws.includes("/"), "workspace should not contain '/'");
    const query = { workspace: ws, service_id: "default" };
    return await wm.listServices(query);
  }

  if (connection_info) {
    wm.config = Object.assign(wm.config, connection_info);
  }
  wm.export = schemaFunction(_export, {
    name: "export",
    description: "Export the api.",
    parameters: {
      properties: { api: { description: "The api to export", type: "object" } },
      required: ["api"],
      type: "object",
    },
  });
  wm.getApp = schemaFunction(getApp, {
    name: "getApp",
    description: "Get the app.",
    parameters: {
      properties: {
        clientId: { default: "*", description: "The clientId", type: "string" },
      },
      type: "object",
    },
  });
  wm.listApps = schemaFunction(listApps, {
    name: "listApps",
    description: "List the apps.",
    parameters: {
      properties: {
        workspace: {
          default: workspace,
          description: "The workspace",
          type: "string",
        },
      },
      type: "object",
    },
  });
  wm.disconnect = schemaFunction(rpc.disconnect.bind(rpc), {
    name: "disconnect",
    description: "Disconnect from the server.",
    parameters: { type: "object", properties: {}, required: [] },
  });
  wm.registerCodec = schemaFunction(rpc.register_codec.bind(rpc), {
    name: "registerCodec",
    description: "Register a codec for the webrtc connection",
    parameters: {
      type: "object",
      properties: {
        codec: {
          type: "object",
          description: "Codec to register",
          properties: {
            name: { type: "string" },
            type: {},
            encoder: { type: "function" },
            decoder: { type: "function" },
          },
        },
      },
    },
  });
  wm.emit = schemaFunction(rpc.emit.bind(rpc), {
    name: "emit",
    description: "Emit a message.",
    parameters: {
      properties: { data: { description: "The data to emit", type: "object" } },
      required: ["data"],
      type: "object",
    },
  });
  wm.on = schemaFunction(rpc.on.bind(rpc), {
    name: "on",
    description: "Register a message handler.",
    parameters: {
      properties: {
        event: { description: "The event to listen to", type: "string" },
        handler: { description: "The handler function", type: "function" },
      },
      required: ["event", "handler"],
      type: "object",
    },
  });
  wm.getServiceSchema = schemaFunction(rpc.get_service_schema, {
    name: "getServiceSchema",
    description: "Get the service schema.",
    parameters: {
      properties: {
        service: {
          description: "The service to extract schema",
          type: "object",
        },
      },
      required: ["service"],
      type: "object",
    },
  });

  wm.registerService = schemaFunction(rpc.register_service.bind(rpc), {
    name: "registerService",
    description: "Register a service.",
    parameters: {
      properties: {
        service: { description: "The service to register", type: "object" },
        force: {
          default: false,
          description: "Force to register the service",
          type: "boolean",
        },
      },
      required: ["service"],
      type: "object",
    },
  });
  wm.unregisterService = schemaFunction(rpc.unregister_service.bind(rpc), {
    name: "unregisterService",
    description: "Unregister a service.",
    parameters: {
      properties: {
        service: {
          description: "The service id to unregister",
          type: "string",
        },
        notify: {
          default: true,
          description: "Notify the workspace manager",
          type: "boolean",
        },
      },
      required: ["service"],
      type: "object",
    },
  });
  if (connection.manager_id) {
    rpc.on("force-exit", async (message) => {
      if (message.from === "*/" + connection.manager_id) {
        console.log("Disconnecting from server, reason:", message.reason);
        await rpc.disconnect();
      }
    });
  }
  if (config.webrtc) {
    await registerRTCService(wm, clientId + "-rtc", config.webrtc_config);
    // make a copy of wm, so webrtc can use the original wm.getService
    const _wm = Object.assign({}, wm);
    wm.getService = schemaFunction(
      webrtcGetService.bind(null, _wm, clientId + "-rtc"),
      {
        name: "getService",
        description: "Get a service via webrtc.",
        parameters: {
          properties: {
            query: {
              description: "The query to get the service",
              type: "object",
            },
            webrtc: {
              default: "auto",
              description: "Use webrtc to get the service",
              type: ["boolean", "string"],
            },
            webrtc_config: {
              description: "The webrtc configuration",
              type: "object",
            },
          },
          required: ["query"],
          type: "object",
        },
      },
    );
  }

  return wm;
}

export class LocalWebSocket {
  constructor(url, client_id, workspace) {
    this.url = url;
    this.onopen = () => {};
    this.onmessage = () => {};
    this.onclose = () => {};
    this.onerror = () => {};
    this.client_id = client_id;
    this.workspace = workspace;
    const context = typeof window !== "undefined" ? window : self;
    const isWindow = typeof window !== "undefined";
    this.postMessage = (message) => {
      if (isWindow) {
        window.parent.postMessage(message, "*");
      } else {
        self.postMessage(message);
      }
    };

    this.readyState = WebSocket.CONNECTING;
    context.addEventListener(
      "message",
      (event) => {
        const { type, data, to } = event.data;
        if (to !== this.client_id) {
          console.debug("message not for me", to, this.client_id);
          return;
        }
        switch (type) {
          case "message":
            if (this.readyState === WebSocket.OPEN && this.onmessage) {
              this.onmessage({ data: data });
            }
            break;
          case "connected":
            this.readyState = WebSocket.OPEN;
            this.onopen(event);
            break;
          case "closed":
            this.readyState = WebSocket.CLOSED;
            this.onclose(event);
            break;
          default:
            break;
        }
      },
      false,
    );

    if (!this.client_id) throw new Error("client_id is required");
    if (!this.workspace) throw new Error("workspace is required");
    this.postMessage({
      type: "connect",
      url: this.url,
      from: this.client_id,
      workspace: this.workspace,
    });
  }

  send(data) {
    if (this.readyState === WebSocket.OPEN) {
      this.postMessage({
        type: "message",
        data: data,
        from: this.client_id,
        workspace: this.workspace,
      });
    }
  }

  close() {
    this.readyState = WebSocket.CLOSING;
    this.postMessage({
      type: "close",
      from: this.client_id,
      workspace: this.workspace,
    });
    this.onclose();
  }

  addEventListener(type, listener) {
    if (type === "message") {
      this.onmessage = listener;
    }
    if (type === "open") {
      this.onopen = listener;
    }
    if (type === "close") {
      this.onclose = listener;
    }
    if (type === "error") {
      this.onerror = listener;
    }
  }
}

export function setupLocalClient({
  enable_execution = false,
  on_ready = null,
}) {
  return new Promise((resolve, reject) => {
    const context = typeof window !== "undefined" ? window : self;
    const isWindow = typeof window !== "undefined";
    context.addEventListener(
      "message",
      (event) => {
        const {
          type,
          server_url,
          workspace,
          client_id,
          token,
          method_timeout,
          name,
          config,
        } = event.data;

        if (type === "initializeHyphaClient") {
          if (!server_url || !workspace || !client_id) {
            console.error("server_url, workspace, and client_id are required.");
            return;
          }

          if (!server_url.startsWith("https://local-hypha-server:")) {
            console.error(
              "server_url should start with https://local-hypha-server:",
            );
            return;
          }

          connectToServer({
            server_url,
            workspace,
            client_id,
            token,
            method_timeout,
            name,
          }).then(async (server) => {
            globalThis.api = server;
            try {
              // for iframe
              if (isWindow && enable_execution) {
                function loadScript(script) {
                  return new Promise((resolve, reject) => {
                    const scriptElement = document.createElement("script");
                    scriptElement.innerHTML = script.content;
                    scriptElement.lang = script.lang;

                    scriptElement.onload = () => resolve();
                    scriptElement.onerror = (e) => reject(e);

                    document.head.appendChild(scriptElement);
                  });
                }
                if (config.styles && config.styles.length > 0) {
                  for (const style of config.styles) {
                    const styleElement = document.createElement("style");
                    styleElement.innerHTML = style.content;
                    styleElement.lang = style.lang;
                    document.head.appendChild(styleElement);
                  }
                }
                if (config.links && config.links.length > 0) {
                  for (const link of config.links) {
                    const linkElement = document.createElement("a");
                    linkElement.href = link.url;
                    linkElement.innerText = link.text;
                    document.body.appendChild(linkElement);
                  }
                }
                if (config.windows && config.windows.length > 0) {
                  for (const w of config.windows) {
                    document.body.innerHTML = w.content;
                    break;
                  }
                }
                if (config.scripts && config.scripts.length > 0) {
                  for (const script of config.scripts) {
                    if (script.lang !== "javascript")
                      throw new Error("Only javascript scripts are supported");
                    await loadScript(script); // Await the loading of each script
                  }
                }
              }
              // for web worker
              else if (
                !isWindow &&
                enable_execution &&
                config.scripts &&
                config.scripts.length > 0
              ) {
                for (const script of config.scripts) {
                  if (script.lang !== "javascript")
                    throw new Error("Only javascript scripts are supported");
                  eval(script.content);
                }
              }

              if (on_ready) {
                await on_ready(server, config);
              }
              resolve(server);
            } catch (e) {
              reject(e);
            }
          });
        }
      },
      false,
    );
    if (isWindow) {
      window.parent.postMessage({ type: "hyphaClientReady" }, "*");
    } else {
      self.postMessage({ type: "hyphaClientReady" });
    }
  });
}<|MERGE_RESOLUTION|>--- conflicted
+++ resolved
@@ -4,10 +4,7 @@
 import { getRTCService, registerRTCService } from "./webrtc-client.js";
 
 export { RPC, API_VERSION, schemaFunction };
-<<<<<<< HEAD
-=======
 export { loadRequirements };
->>>>>>> 0694704e
 export { getRTCService, registerRTCService };
 
 const MAX_RETRY = 1000000;
