[build-system]
requires = [ "setuptools>=42", "wheel",]
build-backend = "setuptools.build_meta"

[project]
name = "hypha_rpc"
<<<<<<< HEAD
version = "0.20.11"
=======
version = "0.20.12"
>>>>>>> 0694704e
description = "Hypha RPC client for connecting to Hypha server for data management and AI model serving"
readme = "README.md"
requires-python = ">=3.6"
dependencies = [ "numpy", "msgpack>=1.0.2", "shortuuid>=1.0.8", "websockets; platform_system != 'Emscripten'", "munch",]
[[project.authors]]
name = "Wei Ouyang"
email = "oeway007@gmail.com"

[project.license]
text = "MIT"

[project.optional-dependencies]
full = [ "aiortc; platform_system != 'Emscripten'", "zarr",]

[tool.setuptools]
include-package-data = true

[tool.setuptools.packages.find]
include = [ "hypha_rpc*",]
exclude = [ "tests*", "scripts*",]<|MERGE_RESOLUTION|>--- conflicted
+++ resolved
@@ -4,11 +4,7 @@
 
 [project]
 name = "hypha_rpc"
-<<<<<<< HEAD
-version = "0.20.11"
-=======
 version = "0.20.12"
->>>>>>> 0694704e
 description = "Hypha RPC client for connecting to Hypha server for data management and AI model serving"
 readme = "README.md"
 requires-python = ">=3.6"
